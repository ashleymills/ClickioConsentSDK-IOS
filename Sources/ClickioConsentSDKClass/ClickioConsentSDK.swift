--- conflicted
+++ resolved
@@ -318,10 +318,6 @@
     ) {
         let webviewClosed = {
             Task {
-<<<<<<< HEAD
-=======
-                await self.fetchConsentStatus()
->>>>>>> 97627a64
                 self.updateConsentStatus()
                 DispatchQueue.main.async {
                     self.onConsentUpdatedListener?()
